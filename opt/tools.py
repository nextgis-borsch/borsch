#!/usr/bin/env python
# -*- coding: utf-8 -*-
################################################################################
##
## Project: NextGIS Borsch build system
## Purpose: Various tools
## Author: Dmitry Baryshnikov <dmitry.baryshnikov@nextgis.com>
## Author: Maxim Dubinin <maim.dubinin@nextgis.com>
## Copyright (c) 2016-2019 NextGIS <info@nextgis.com>
## License: GPL v.2
##
################################################################################

import argparse
import os
import shutil
import string
import subprocess
import sys
import multiprocessing
import glob
import csv
import common

repositories = [
    {"url" : "borsch", "cmake_dir" : "cmake", "build" : [], "args" : []},
    {"url" : "googletest", "cmake_dir" : "cmake", "build" : ["win"], "args" : []},
    {"url" : "lib_boost", "cmake_dir" : "cmake", "build" : ["mac"], "args" : []},
    {"url" : "lib_cgal", "cmake_dir" : "cmake", "build" : ["mac"], "args" : ['-DBUILD_TESTING=OFF', '-DWITH_CPACK=OFF']},
    {"url" : "lib_xml2", "cmake_dir" : "cmake", "build" : ["win"], "args" : []},
    {"url" : "lib_z", "cmake_dir" : "cmake", "build" : ["win"], "args" : []},
    {"url" : "lib_openssl", "cmake_dir" : "cmake", "build" : ["mac", "win"], "args" : ['-DOPENSSL_NO_DYNAMIC_ENGINE=ON']},
    {"url" : "lib_curl", "cmake_dir" : "CMake", "build" : ["mac", "win"], "args" : ['-DWITH_OpenSSL=ON', '-DWITH_ZLIB=ON', '-DENABLE_THREADED_RESOLVER=ON', '-DCMAKE_USE_GSSAPI=ON', '-DCMAKE_USE_LIBSSH2=OFF']},
    {"url" : "lib_ecw", "cmake_dir" : "cmake", "build" : ["win"], "args" : []},
    {"url" : "lib_expat", "cmake_dir" : "cmake", "build" : ["mac", "win"], "args" : ['-DBUILD_tools=ON']},
    {"url" : "lib_iconv", "cmake_dir" : "cmake", "build" : ["win"], "args" : []},
    {"url" : "lib_gif", "cmake_dir" : "cmake", "build" : ["mac"], "args" : []},
    {"url" : "lib_qhull", "cmake_dir" : "cmake", "build" : ["mac", "win"], "args" : []},
    {"url" : "lib_freexl", "cmake_dir" : "cmake", "build" : ["win"], "args" : []},
    {"url" : "lib_geojsonvt", "cmake_dir" : "cmake", "build" : [], "args" : []},
    {"url" : "lib_geos", "cmake_dir" : "cmake", "build" : ["mac", "win"], "args" : []},
    {"url" : "lib_tiff", "cmake_dir" : "cmake", "build" : ["mac", "win"], "args" : ['-DWITH_ZLIB=ON', '-DWITH_JPEG=ON', '-DWITH_JPEG12=ON', '-DWITH_JBIG=ON', '-DWITH_LibLZMA=ON']},
    {"url" : "lib_geotiff", "cmake_dir" : "cmake", "build" : ["mac", "win"], "args" : ['-DWITH_ZLIB=ON', '-DWITH_JPEG=ON']},
    {"url" : "lib_jpeg", "cmake_dir" : "cmake", "build" : ["mac", "win"], "args" : []},
    {"url" : "lib_szip", "cmake_dir" : "cmake", "build" : ["mac"], "args" : ['-DBUILD_TESTS=OFF']},
    {"url" : "lib_hdf4", "cmake_dir" : "cmake", "build" : ["mac", "win"], "args" : ['-DWITH_SZIP=ON']},
    {"url" : "lib_hdfeos2", "cmake_dir" : "cmake", "build" : ["win"], "args" : []},
    {"url" : "lib_jbig", "cmake_dir" : "cmake", "build" : ["mac", "win"], "args" : []},
    {"url" : "lib_jpegturbo", "cmake_dir" : "cmake", "build" : [], "args" : []},
    {"url" : "lib_jsonc", "cmake_dir" : "cmake", "build" : ["mac", "win"], "args" : []},
    {"url" : "lib_lzma", "cmake_dir" : "cmake", "build" : ["mac", "win"], "args" : []},
    {"url" : "lib_mrsid", "cmake_dir" : "cmake", "build" : ["win"], "args" : []},
    {"url" : "lib_nunicode", "cmake_dir" : "cmake", "build" : [], "args" : []},
    {"url" : "lib_opencad", "cmake_dir" : "cmake", "build" : ["mac", "win"], "args" : []},
    {"url" : "lib_png", "cmake_dir" : "cmake", "build" : ["mac", "win"], "args" : []},
    {"url" : "lib_pq", "cmake_dir" : "cmake", "build" : ["mac", "win"], "args" : []},
    {"url" : "lib_sqlite", "cmake_dir" : "cmake", "build" : ["mac", "win"], "args" : []},
    {"url" : "lib_proj", "cmake_dir" : "cmake", "build" : ["mac", "win"], "args" : []},
    {"url" : "lib_gsl", "cmake_dir" : "cmake", "build" : ["mac","win"], "args" : ['-DBUILD_TESTS=OFF']},
    {"url" : "lib_openjpeg", "cmake_dir" : "cmake", "build" : ["mac", "win"], "args" : []},
    {"url" : "lib_gdal", "cmake_dir" : "cmake", "build" : ["mac", "win"], "args" : ['-DWITH_EXPAT=ON', '-DWITH_GeoTIFF=ON', '-DWITH_ICONV=ON', '-DWITH_JSONC=ON', '-DWITH_LibXml2=ON', '-DWITH_TIFF=ON', '-DWITH_ZLIB=ON', '-DWITH_JBIG=ON', '-DWITH_JPEG=ON', '-DWITH_JPEG12=ON', '-DWITH_LibLZMA=ON', '-DWITH_PYTHON=ON', '-DWITH_PYTHON3=OFF', '-DWITH_PNG=ON', '-DWITH_OpenSSL=ON', '-DENABLE_OZI=ON', '-DENABLE_NITF_RPFTOC_ECRGTOC=ON', '-DGDAL_ENABLE_GNM=ON', '-DWITH_SQLite3=ON', '-DWITH_PostgreSQL=ON', '-DGDAL_BUILD_APPS=ON', '-DENABLE_OPENJPEG=ON', '-DWITH_OpenJPEG=ON', '-DENABLE_HDF4=ON', '-DWITH_QHULL=ON']},
    {"url" : "lib_rapidjson", "cmake_dir" : "cmake", "build" : [], "args" : []},
    {"url" : "lib_spatialindex", "cmake_dir" : "cmake", "build" : ["mac", "win"], "args" : ['-DBUILD_TESTS=OFF']},
    {"url" : "lib_spatialite", "cmake_dir" : "cmake", "build" : ["mac", "win"], "args" : ['-DOMIT_FREEXL=ON', '-DENABLE_LWGEOM=OFF', '-DGEOS_TRUNK=ON']},
    {"url" : "lib_qt4", "cmake_dir" : "cmake", "build" : ["mac", "win"], "args" : []},
    {"url" : "lib_qt5", "cmake_dir" : "cmake", "build" : ["mac", "win"], "args" : []},
    {"url" : "lib_qca", "cmake_dir" : "cmake", "build" : ["mac", "win"], "args" : ['-DBUILD_TESTS=OFF', '-DQT4_BUILD=ON']},
    {"url" : "lib_qwt", "cmake_dir" : "cmake", "build" : ["mac", "win"], "args" : ['-DQT4_BUILD=ON', '-DWITH_QWTMATHML=OFF', '-DWITH_QWTDESIGNER=OFF', '-DWITH_QWTPLAYGROUND=OFF', '-DWITH_QWTEXAMPLES=OFF']},
    {"url" : "lib_uv", "cmake_dir" : "cmake", "build" : [], "args" : []},
    {"url" : "lib_variant", "cmake_dir" : "cmake", "build" : [], "args" : []},
    {"url" : "lib_zip", "cmake_dir" : "cmake", "build" : ["win"], "args" : []},
    {"url" : "lib_yaml", "cmake_dir" : "cmake", "build" : ["mac", "win"], "args" : []},
    {"url" : "lib_freetype", "cmake_dir" : "cmake", "build" : ["mac"], "args" : []},
    {"url" : "lib_opencv", "cmake_dir" : "cmake", "build" : ["mac"], "args" : []},
    {"url" : "lib_agg", "cmake_dir" : "cmake", "build" : ["mac"], "args" : []},
    {"url" : "python", "cmake_dir" : "cmake", "build" : ["win"], "args" : ["-DPYTHON_VERSION=2.7.12", "-DBUILD_LIBPYTHON_SHARED=ON"]},
    {"url" : "py_setuptools", "cmake_dir" : "cmake", "build" : ["win"], "args" : []},
    {"url" : "py_future", "cmake_dir" : "cmake", "build" : ["mac", "win"], "args" : []},
    {"url" : "py_raven", "cmake_dir" : "cmake", "build" : ["mac"], "args" : []},
    {"url" : "py_contextlib", "cmake_dir" : "cmake", "build" : ["mac"], "args" : []},
    {"url" : "numpy", "cmake_dir" : "cmake", "build" : ["mac", "win"], "args" : []},
    {"url" : "py_sip", "cmake_dir" : "cmake", "build" : ["mac", "win"], "args" : []},
    {"url" : "py_qt4", "cmake_dir" : "cmake", "build" : ["mac", "win"], "args" : []},
    {"url" : "lib_qscintilla", "cmake_dir" : "cmake", "build" : ["mac", "win"], "args" : ['-DQT4_BUILD=ON', '-DWITH_BINDINGS=ON']},
    {"url" : "py_psycopg", "cmake_dir" : "cmake", "build" : ["mac", "win"], "args" : []},
    {"url" : "py_dateutil", "cmake_dir" : "cmake", "build" : ["mac", "win"], "args" : []},
    {"url" : "py_pygments", "cmake_dir" : "cmake", "build" : ["mac", "win"], "args" : []},
    {"url" : "py_ows", "cmake_dir" : "cmake", "build" : ["mac", "win"], "args" : []},
    {"url" : "py_httplib", "cmake_dir" : "cmake", "build" : ["mac", "win"], "args" : []},
    {"url" : "py_yaml", "cmake_dir" : "cmake", "build" : ["mac", "win"], "args" : []},
    {"url" : "py_jinja", "cmake_dir" : "cmake", "build" : ["mac", "win"], "args" : []},
    {"url" : "py_markupsafe", "cmake_dir" : "cmake", "build" : ["mac", "win"], "args" : []},
    {"url" : "py_nose", "cmake_dir" : "cmake", "build" : ["mac", "win"], "args" : []},
    {"url" : "py_pytz", "cmake_dir" : "cmake", "build" : ["mac", "win"], "args" : []},
    {"url" : "py_six", "cmake_dir" : "cmake", "build" : ["mac", "win"], "args" : []},
    {"url" : "py_requests", "cmake_dir" : "cmake", "build" : ["mac", "win"], "args" : []},
    {"url" : "py_spatialite", "cmake_dir" : "cmake", "build" : ["mac", "win"], "args" : []},
    {"url" : "py_exifread", "cmake_dir" : "cmake", "build" : ["mac", "win"], "args" : []},
    {"url" : "py_matplotlib", "cmake_dir" : "cmake", "build" : ["mac"], "args" : []},
    {"url" : "py_parsing", "cmake_dir" : "cmake", "build" : ["mac"], "args" : []},
    {"url" : "py_cycler", "cmake_dir" : "cmake", "build" : ["mac"], "args" : []},
    {"url" : "py_subprocess32", "cmake_dir" : "cmake", "build" : ["mac"], "args" : []},
    {"url" : "py_functools_lru_cache", "cmake_dir" : "cmake", "build" : ["mac"], "args" : []},
    {"url" : "py_kiwisolver", "cmake_dir" : "cmake", "build" : ["mac"], "args" : []},
    {"url" : "postgis", "cmake_dir" : "cmake", "build" : ["mac"], "args" : []},
    {"url" : "tests", "cmake_dir" : "cmake", "build" : [], "args" : []},
    # {"url" : "qgis", "cmake_dir" : "cmake", "build" : ["mac"], "args" : []},
]

args = {}
organize_file = 'folders.csv'
install_dir = 'inst'
max_os_min_version = '10.11'
mac_os_sdks_path = '/Applications/Xcode.app/Contents/Developer/Platforms/MacOSX.platform/Developer/SDKs'

<<<<<<< HEAD
=======

class bcolors:
    HEADER = '\033[95m'
    OKBLUE = '\033[94m'
    OKGREEN = '\033[92m'
    OKGRAY = '\033[0;37m'
    WARNING = '\033[93m'
    FAIL = '\033[91m'
    ENDC = '\033[0m'
    BOLD = '\033[1m'
    UNDERLINE = '\033[4m'
    DGRAY='\033[1;30m'
    LRED='\033[1;31m'
    LGREEN='\033[1;32m'
    LYELLOW='\033[1;33m'
    LBLUE='\033[1;34m'
    LMAGENTA='\033[1;35m'
    LCYAN='\033[1;36m'
    WHITE='\033[1;37m'

>>>>>>> d38611bc
#print bcolors.WARNING + "Warning: No active frommets remain. Continue?" + bcolors.ENDC


def parse_arguments():
    global args

    parser = argparse.ArgumentParser(description='NextGIS Borsch tools.')
    parser.add_argument('-v', '--version', action='version', version='NextGIS Borsch tools version 1.0')

    subparsers = parser.add_subparsers(help='command help', dest='command')
    parser_git = subparsers.add_parser('git')
    parser_git.add_argument('--clone', dest='clone', action='store_true', help='clone all repositories')
    parser_git.add_argument('--pull', dest='pull', action='store_true', help='update all repositories')
    parser_git.add_argument('--status', dest='status', action='store_true', help='print status of repositories')
    parser_git.add_argument('--push', dest='push', action='store_true', help='send changes to server')
    parser_git.add_argument('--commit', dest='message', help='commit changes in repositories')

    parser_make = subparsers.add_parser('make')
    parser_make.add_argument('--generator', dest='generator_name', default=None, help='specify a build system generator')
    parser_make.add_argument('--toolset', dest='toolset_name', default=None, help='specify a toolset name if supported by generator')
    parser_make.add_argument('--only', dest='only_repos', default=None, help='the names of the packages separated by comma')
    parser_make.add_argument('--versions', dest='versions', action='store_true', help='print libraries version')
    parser_make.add_argument('--clean', dest='clean', action='store_true', default=False, help='clean packages')

    parser_organize = subparsers.add_parser('organize')
    parser_organize.add_argument('--src', dest='src', required=True, help='original sources folder')
    parser_organize.add_argument('--dst_name', dest='dst_name', required=False, help='destination folder name')
    parser_organize.add_argument('--dst_path', dest='dst_path', required=False, help='Specify destination folder path')

    parser_install_all = subparsers.add_parser('install_all')
    parser_install_all.add_argument(dest='install_dst', default=None, help='the names of the packages separated by comma')

    parser_update = subparsers.add_parser('update')
    parser_update.add_argument('--script', dest='script', required=True, help='the name of updated script')

    args = parser.parse_args()


def run(args):
    # print 'calling ' + string.join(args)
    try:
        if args[0] == "git":
            output = subprocess.check_output(args, stderr=subprocess.STDOUT)
            if 'nothing to commit' in output or 'Already up-to-date' in output or 'Everything up-to-date' in output:
                return True
            else:
                print output
                return True
        else:
            output_code = subprocess.call(args, stderr=subprocess.STDOUT)
            return output_code == 0
    except subprocess.CalledProcessError, e:
        return False

<<<<<<< HEAD
=======

def color_print(text, bold, color):
    if sys.platform == 'win32':
        print text
    else:
        out_text = ''
        if bold:
            out_text += bcolors.BOLD
        if color == 'GREEN':
            out_text += bcolors.OKGREEN
        elif color == 'LGREEN':
            out_text += bcolors.LGREEN
        elif color == 'LYELLOW':
            out_text += bcolors.LYELLOW
        elif color == 'LMAGENTA':
            out_text += bcolors.LMAGENTA
        elif color == 'LCYAN':
            out_text += bcolors.LCYAN
        elif color == 'LRED':
            out_text += bcolors.LRED
        elif color == 'LBLUE':
            out_text += bcolors.LBLUE
        elif color == 'DGRAY':
            out_text += bcolors.DGRAY
        elif color == 'OKGRAY':
            out_text += bcolors.OKGRAY
        else:
            out_text += bcolors.OKGRAY
        out_text += text + bcolors.ENDC
        print out_text


>>>>>>> d38611bc
def git_clone():
    os.chdir(os.path.join(os.getcwd(), os.pardir, os.pardir))
    for repository in repositories:
        common.color_print('clone ' + repository['url'], True, 'LCYAN')
        if sys.platform == 'win32':
            run(('git', 'clone', '--depth', '1', 'https://github.com/nextgis-borsch/' + repository['url'] + '.git'))
        else:
            run(('git', 'clone', '--depth', '1', 'git@github.com:nextgis-borsch/' + repository['url'] + '.git'))


def git_status():
    os.chdir(os.path.join(os.getcwd(), os.pardir, os.pardir))
    for repository in repositories:
        common.color_print('status ' + repository['url'], True, 'LGREEN')
        try:
            os.chdir(repository['url'])
            run(('git', 'status'))
            os.chdir(os.path.join(os.getcwd(), os.pardir))
        except:
            pass


def git_pull():
    os.chdir(os.path.join(os.getcwd(), os.pardir, os.pardir))
    for repository in repositories:
        common.color_print('pull ' + repository['url'], True, 'LYELLOW')
        try:
            os.chdir(repository['url'])
            run(('git', 'pull'))
            os.chdir(os.path.join(os.getcwd(), os.pardir))
        except:
            pass


def git_push():
    os.chdir(os.path.join(os.getcwd(), os.pardir, os.pardir))
    for repository in repositories:
        common.color_print('push ' + repository['url'], True, 'LCYAN')
        try:
            os.chdir(repository['url'])
            run(('git', 'push'))
            os.chdir(os.path.join(os.getcwd(), os.pardir))
        except:
            pass


def git_commit(message):
    os.chdir(os.path.join(os.getcwd(), os.pardir, os.pardir))
    for repository in repositories:
        common.color_print('commit to ' + repository['url'] + ' with message: ' + message, True, 'LCYAN')
        try:
            os.chdir(repository['url'])
            if run(('git', 'commit', '-a', '-m', message)):
                common.color_print('All is OK', True, 'LMAGENTA')
            os.chdir(os.path.join(os.getcwd(), os.pardir))
        except:
            pass


def make_versions():
    os.chdir(os.path.join(os.getcwd(), os.pardir, os.pardir))
    root_dir = os.getcwd()
    for repository in repositories:
        repo_build_dir = os.path.join(root_dir, repository['url'], 'build')
        version_file_path = os.path.join(repo_build_dir, 'version.str')
        if not os.path.exists(version_file_path):
            common.color_print(repository['url'] + ' - unknown', False, 'LRED')
        else:
            with open(version_file_path) as f:
                content = f.readlines()
                version_str = content[0].rstrip()
                common.color_print(repository['url'] + ' - ' + version_str, False, 'LGREEN')


def update_scripts(script):
    os.chdir(os.path.join(os.getcwd(), os.pardir, os.pardir))
    repo_root = os.getcwd()
    script_path = os.path.join(repo_root, 'borsch', 'cmake', script)

    for repository in repositories:
        common.color_print('update ' + repository['url'], False, 'LYELLOW')
        if repository['url'] == 'borsch':
            continue
        repo_cmake_path = os.path.join(repo_root, repository['url'], repository['cmake_dir'], script)
        if os.path.exists(repo_cmake_path):
            shutil.copyfile(script_path, repo_cmake_path)
            common.color_print('OK', True, 'LCYAN')


def get_os():
    result = ''
    if sys.platform == 'darwin':
        result = 'mac'
    elif sys.platform == 'win32':
        result = 'win'
    else:
        result = 'nix'
    return result


def make_package(repositories, generator, toolset):
    os.chdir(os.path.join(os.getcwd(), os.pardir, os.pardir))
    repo_root = os.getcwd()

    for repository in repositories:
        run_args = ['cmake']
        run_args.append('-DSUPPRESS_VERBOSE_OUTPUT=ON')
        run_args.append('-DCMAKE_BUILD_TYPE=Release')
        run_args.append('-DSKIP_DEFAULTS=ON')
        build_args = ''
        if sys.platform == 'darwin':
            run_args.append('-DOSX_FRAMEWORK=ON')
            run_args.append('-DREGISTER_PACKAGE=ON')
            run_args.append('-DCMAKE_OSX_SYSROOT=' + mac_os_sdks_path + '/MacOSX.sdk')
            run_args.append('-DCMAKE_OSX_DEPLOYMENT_TARGET=' + max_os_min_version)
            build_args = '-j' + str(multiprocessing.cpu_count())
        elif sys.platform == 'win32':
            if generator is not None:
                run_args.append('-G')
                run_args.append(generator)
                if toolset is not None:
                    run_args.append('-T')
                    run_args.append(toolset)
            run_args.append('-DREGISTER_PACKAGE=ON')
            run_args.append('-DBUILD_SHARED_LIBS=TRUE')
            build_args = '/m:' + str(multiprocessing.cpu_count())

        check_os = get_os()
        if check_os in repository['build']:
            common.color_print('make ' + repository['url'], True, 'LRED')
            repo_dir = os.path.join(repo_root, repository['url'])
            repo_build_dir = os.path.join(repo_dir, 'build')
            repo_inst_dir = os.path.join(repo_dir, install_dir)
            run_args.append('-DCMAKE_INSTALL_PREFIX=' + repo_inst_dir)
            if not os.path.exists(repo_build_dir):
                os.makedirs(repo_build_dir)
            if not os.path.exists(repo_inst_dir):
                os.makedirs(repo_inst_dir)
            os.chdir(repo_build_dir)
            for repo_build_arg in repository['args']:
                run_args.append(repo_build_arg)
            run_args.append('..')
            common.color_print('configure ' + repository['url'], False, 'LBLUE')
            if run((run_args)):
                common.color_print('build ' + repository['url'], False, 'LBLUE')
                if run(('cmake', '--build', '.', '--config', 'release', '--', build_args)):
                    common.color_print('install ' + repository['url'], False, 'LBLUE')
                    run(('cmake', '--build', '.', '--config', 'release', '--target', 'install'))
                else:
                    sys.exit("Build %s error!" % repository['url'])
            else:
                sys.exit("Configure %s error!" % repository['url'])
            # Special case to build JPEG12 package
<<<<<<< HEAD
            if  repository['url'] == 'lib_jpeg':
                common.color_print('Special case for ' + repository['url'] + '12', False, 'LBLUE')
                common.color_print('make ' + repository['url'] + '12', True, 'LRED')
=======
            if repository['url'] == 'lib_jpeg':
                color_print('Special case for ' + repository['url'] + '12', False, 'LBLUE')
                color_print('make ' + repository['url'] + '12', True, 'LRED')
>>>>>>> d38611bc
                repo_build_dir = os.path.join(repo_dir, 'build12')
                if not os.path.exists(repo_build_dir):
                    os.makedirs(repo_build_dir)
                run_args.insert(4, '-DBUILD_JPEG_12=ON')
                if not os.path.exists(repo_build_dir):
                    os.makedirs(repo_build_dir)
                os.chdir(repo_build_dir)
                if run((run_args)):
                    if run(('cmake', '--build', '.', '--config', 'release', '--', build_args)):
                        run(('cmake', '--build', '.', '--config', 'release', '--target', 'install'))

        os.chdir(repo_root)


def clean_all(repositories):
    os.chdir(os.path.join(os.getcwd(), os.pardir, os.pardir))
    repo_root = os.getcwd()

    for repository in repositories:
        check_os = get_os()

        if check_os in repository['build']:
            common.color_print('remove build for ' + repository['url'], True, 'LRED')
            repo_dir = os.path.join(repo_root, repository['url'])
            repo_build_dir = os.path.join(repo_dir, 'build')

            shutil.rmtree(repo_build_dir)

        os.chdir(repo_root)


def read_mappings(csv_path):
    fieldnames_data = ('old','new','action','ext2keep')
    f_csv = open(csv_path)
    csvreader = csv.DictReader(f_csv, fieldnames=fieldnames_data)

    return csvreader


def copy_dir(src, dest, exts):
    if not os.path.exists(dest):
        os.makedirs(dest)

    files = glob.glob(src + "/*")
    for f in files:
        if not os.path.isdir(f):
            file_name = os.path.basename(f)
            if '*' in exts or file_name in exts: # Check file name or if * mask
                shutil.copy(f, dest)
            else:
                file_extension = os.path.splitext(f)[1].replace('.','') # Check extension
                if file_extension != '' and file_extension in exts:
                    shutil.copy(f, dest)


def organize_sources(dst_name, dst_path=None):
    if dst_path is None:
        os.chdir(os.path.join(os.getcwd(), os.pardir, os.pardir))
        repo_root = os.getcwd()
        dst_path = os.path.join(repo_root, dst_name)

    if not os.path.exists(dst_path):
        exit('Destination path ' + dst_path + ' not exists')
    organize_file_path = os.path.join(dst_path, 'opt', organize_file)
    if not os.path.exists(organize_file_path):
        exit('Organize file ' + organize_file_path + ' not exists')

    sources_dir = args.src
    if not os.path.exists(sources_dir):
        exit('Source path ' + sources_dir + ' not exists')

    mappings = read_mappings(organize_file_path)

    for row in mappings:
        action = row['action']
        exts = row['ext2keep']
        if exts is not None:
            exts = exts.split(',')

        # Process name with [a-c]
        append_values = []
        for i, val in enumerate(exts):
            beg = val.find('[')
            end = val.find(']')
            if beg != -1 and end != -1:
                name_range = val[beg + 1:end]
                range_values = name_range.split('-')
                for i in range(int(range_values[0]), int(range_values[1])):
                    append_values.append(val[:beg] + str(i) + val[end + 1:])

        exts.extend(append_values)

        if row['old'] is None or row['old'] == '':
            from_folder = sources_dir
        else:
            from_folder = os.path.join(sources_dir, row['old'])

        if row['new'] is None or row['new'] == '':
            to_folder = dst_path
        else:
            to_folder = os.path.join(dst_path, row['new'])

        if os.path.exists(from_folder):
            if action == 'skip':
                common.color_print(from_folder + ' ... skip', False, 'LBLUE' )
                continue
            else:
                copy_dir(from_folder, to_folder, exts)
                common.color_print(from_folder + ' ... processed', False, 'LYELLOW' )

    postprocess_path = os.path.join(dst_path, 'opt', 'postprocess.py')
    if os.path.exists(postprocess_path):
        os.chdir(os.path.join(dst_path, 'opt'))
        run(('python', 'postprocess.py', sources_dir))


def install_all(install_dst):
    os.chdir(os.path.join(os.getcwd(), os.pardir, os.pardir))
    repo_root = os.getcwd()

    if not os.path.exists(install_dst):
        os.mkdir(install_dst)

    def copytree(src, dst):
        if not os.path.exists(dst):
            os.makedirs(dst)
        for item in os.listdir(src):
            s = os.path.join(src, item)
            d = os.path.join(dst, item)
            if os.path.isdir(s):
                copytree(s, d)
            else:
                if not os.path.exists(d) or os.stat(s).st_mtime - os.stat(d).st_mtime > 1:
                    try:
                        shutil.copy2(s, d)
                    except:
                        print "Error with copy ", s

    for f in os.listdir('.'):
        for_copy = os.path.join(repo_root, f, "inst")
        print "Copy %s" % for_copy
        if os.path.exists(for_copy):
            copytree(for_copy, install_dst)


if __name__ == "__main__":
    parse_arguments()
    if args.command == 'git':
        if args.status:
            git_status()
        if args.pull:
            git_pull()
        if args.push:
            git_push()
        if args.clone:
            git_clone()
        if args.message is not None and args.message != '':
            git_commit(args.message)
    elif args.command == 'make':
        if args.versions:
            make_versions()
            exit(0)
        if args.only_repos is not None:
            repositories = [repo for repo in repositories if repo['url'] in args.only_repos.split(',')]

        if not args.clean:
            make_package(repositories, args.generator_name, args.toolset_name)
        else:
            clean_all(repositories)
    elif args.command == 'organize':
        organize_sources(args.dst_name, args.dst_path)
    elif args.command == 'install_all':
        install_all(args.install_dst)
    elif args.command == 'update':
        update_scripts(args.script)
    else:
        exit('Unsupported command')<|MERGE_RESOLUTION|>--- conflicted
+++ resolved
@@ -113,31 +113,7 @@
 max_os_min_version = '10.11'
 mac_os_sdks_path = '/Applications/Xcode.app/Contents/Developer/Platforms/MacOSX.platform/Developer/SDKs'
 
-<<<<<<< HEAD
-=======
-
-class bcolors:
-    HEADER = '\033[95m'
-    OKBLUE = '\033[94m'
-    OKGREEN = '\033[92m'
-    OKGRAY = '\033[0;37m'
-    WARNING = '\033[93m'
-    FAIL = '\033[91m'
-    ENDC = '\033[0m'
-    BOLD = '\033[1m'
-    UNDERLINE = '\033[4m'
-    DGRAY='\033[1;30m'
-    LRED='\033[1;31m'
-    LGREEN='\033[1;32m'
-    LYELLOW='\033[1;33m'
-    LBLUE='\033[1;34m'
-    LMAGENTA='\033[1;35m'
-    LCYAN='\033[1;36m'
-    WHITE='\033[1;37m'
-
->>>>>>> d38611bc
 #print bcolors.WARNING + "Warning: No active frommets remain. Continue?" + bcolors.ENDC
-
 
 def parse_arguments():
     global args
@@ -190,41 +166,6 @@
     except subprocess.CalledProcessError, e:
         return False
 
-<<<<<<< HEAD
-=======
-
-def color_print(text, bold, color):
-    if sys.platform == 'win32':
-        print text
-    else:
-        out_text = ''
-        if bold:
-            out_text += bcolors.BOLD
-        if color == 'GREEN':
-            out_text += bcolors.OKGREEN
-        elif color == 'LGREEN':
-            out_text += bcolors.LGREEN
-        elif color == 'LYELLOW':
-            out_text += bcolors.LYELLOW
-        elif color == 'LMAGENTA':
-            out_text += bcolors.LMAGENTA
-        elif color == 'LCYAN':
-            out_text += bcolors.LCYAN
-        elif color == 'LRED':
-            out_text += bcolors.LRED
-        elif color == 'LBLUE':
-            out_text += bcolors.LBLUE
-        elif color == 'DGRAY':
-            out_text += bcolors.DGRAY
-        elif color == 'OKGRAY':
-            out_text += bcolors.OKGRAY
-        else:
-            out_text += bcolors.OKGRAY
-        out_text += text + bcolors.ENDC
-        print out_text
-
-
->>>>>>> d38611bc
 def git_clone():
     os.chdir(os.path.join(os.getcwd(), os.pardir, os.pardir))
     for repository in repositories:
@@ -378,15 +319,9 @@
             else:
                 sys.exit("Configure %s error!" % repository['url'])
             # Special case to build JPEG12 package
-<<<<<<< HEAD
             if  repository['url'] == 'lib_jpeg':
                 common.color_print('Special case for ' + repository['url'] + '12', False, 'LBLUE')
                 common.color_print('make ' + repository['url'] + '12', True, 'LRED')
-=======
-            if repository['url'] == 'lib_jpeg':
-                color_print('Special case for ' + repository['url'] + '12', False, 'LBLUE')
-                color_print('make ' + repository['url'] + '12', True, 'LRED')
->>>>>>> d38611bc
                 repo_build_dir = os.path.join(repo_dir, 'build12')
                 if not os.path.exists(repo_build_dir):
                     os.makedirs(repo_build_dir)
