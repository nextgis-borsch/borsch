#!/usr/bin/env python
# -*- coding: utf-8 -*-
################################################################################
##
## Project: NextGIS Borsch build system
## Author: Dmitry Baryshnikov <dmitry.baryshnikov@nextgis.com>
## Author: Maxim Dubinin <maim.dubinin@nextgis.com>
## Copyright (c) 2016 NextGIS <info@nextgis.com>
## License: GPL v.2
##
################################################################################

import argparse
import os
import shutil
import string
import subprocess
import sys
import multiprocessing
import glob
import csv

repositories = [
    {"url" : "borsch", "cmake_dir" : "cmake", "build" : [], "args" : []},
    {"url" : "lib_z", "cmake_dir" : "cmake", "build" : ["win"], "args" : []},
    {"url" : "lib_jsonc", "cmake_dir" : "cmake", "build" : ["mac", "win"], "args" : []},
    {"url" : "lib_iconv", "cmake_dir" : "cmake", "build" : ["win"], "args" : []},
    {"url" : "lib_geos", "cmake_dir" : "cmake", "build" : ["mac", "win"], "args" : []},
    {"url" : "lib_proj", "cmake_dir" : "cmake", "build" : ["mac", "win"], "args" : []},
    {"url" : "lib_openssl", "cmake_dir" : "cmake", "build" : ["mac", "win"], "args" : ['-DOPENSSL_NO_DYNAMIC_ENGINE=ON']},
    {"url" : "lib_szip", "cmake_dir" : "cmake", "build" : [], "args" : []},
    {"url" : "lib_jpeg", "cmake_dir" : "cmake", "build" : ["mac", "win"], "args" : []},
    {"url" : "lib_jbig", "cmake_dir" : "cmake", "build" : ["mac"], "args" : []},
    {"url" : "lib_expat", "cmake_dir" : "cmake", "build" : ["win"], "args" : []},
    {"url" : "lib_zip", "cmake_dir" : "cmake", "build" : ["win"], "args" : []},
    {"url" : "lib_curl", "cmake_dir" : "CMake", "build" : ["mac", "win"], "args" : ['-DWITH_OpenSSL=ON', '-DWITH_ZLIB=ON', '-DENABLE_THREADED_RESOLVER=ON', '-DCMAKE_USE_GSSAPI=ON', '-DCMAKE_USE_LIBSSH2=OFF']},
    {"url" : "lib_png", "cmake_dir" : "cmake", "build" : ["mac", "win"], "args" : []},
    {"url" : "lib_lzma", "cmake_dir" : "cmake", "build" : ["mac", "win"], "args" : []},
    {"url" : "lib_tiff", "cmake_dir" : "cmake", "build" : ["mac", "win"], "args" : ['-DWITH_ZLIB=ON', '-DWITH_JPEG=ON', '-DWITH_JPEG12=ON', '-DWITH_JBIG=ON', '-DWITH_LibLZMA=ON']},
    {"url" : "lib_hdf4", "cmake_dir" : "cmake", "build" : ["win"], "args" : []},
    {"url" : "lib_geotiff", "cmake_dir" : "cmake", "build" : ["mac", "win"], "args" : ['-DWITH_ZLIB=ON', '-DWITH_JPEG=ON']},
    {"url" : "lib_pq", "cmake_dir" : "cmake", "build" : ["mac", "win"], "args" : []},
    {"url" : "tests", "cmake_dir" : "cmake", "build" : [], "args" : []},
<<<<<<< HEAD
    {"url" : "lib_xml2", "cmake_dir" : "cmake", "build" : [], "args" : []},
    {"url" : "lib_sqlite", "cmake_dir" : "cmake", "build" : ["mac"], "args" : []},
    {"url" : "lib_hdfeos2", "cmake_dir" : "cmake", "build" : [], "args" : []},
    {"url" : "lib_gdal", "cmake_dir" : "cmake", "build" : ["mac"], "args" : ['-DWITH_EXPAT=ON', '-DWITH_GeoTIFF=ON', '-DWITH_ICONV=ON', '-DWITH_JSONC=ON', '-DWITH_LibXml2=ON', '-DWITH_TIFF=ON', '-DWITH_ZLIB=ON', '-DWITH_JBIG=ON', '-DWITH_JPEG=ON', '-DWITH_JPEG12=ON', '-DWITH_LibLZMA=ON', '-DWITH_PYTHON=ON', '-DWITH_PYTHON3=OFF', '-DWITH_PNG=ON', '-DWITH_OpenSSL=ON', '-DENABLE_OZI=ON', '-DENABLE_NITF_RPFTOC_ECRGTOC=ON', '-DGDAL_ENABLE_GNM=ON', '-DWITH_SQLite3=ON', '-DWITH_PostgreSQL=ON']},
    {"url" : "lib_spatialite", "cmake_dir" : "cmake", "build" : [], "args" : []},
    {"url" : "lib_freexl", "cmake_dir" : "cmake", "build" : [], "args" : []},
    {"url" : "lib_spatialindex", "cmake_dir" : "cmake", "build" : [], "args" : []},
    {"url" : "lib_qt4", "cmake_dir" : "cmake", "build" : ["mac"], "args" : []},
    {"url" : "lib_qca", "cmake_dir" : "cmake", "build" : ["mac"], "args" : ['-DBUILD_TESTS=OFF', '-DQT4_BUILD=ON']},
=======
    {"url" : "lib_xml2", "cmake_dir" : "cmake", "build" : ["win"], "args" : []},
    {"url" : "lib_sqlite", "cmake_dir" : "cmake", "build" : ["mac", "win"], "args" : []},
    {"url" : "lib_hdfeos2", "cmake_dir" : "cmake", "build" : ["win"], "args" : []},
    {"url" : "lib_gdal", "cmake_dir" : "cmake", "build" : ["mac", "win"], "args" : ['-DWITH_EXPAT=ON', '-DWITH_GeoTIFF=ON', '-DWITH_ICONV=ON', '-DWITH_JSONC=ON', '-DWITH_LibXml2=ON', '-DWITH_TIFF=ON', '-DWITH_ZLIB=ON', '-DWITH_JBIG=ON', '-DWITH_JPEG=ON', '-DWITH_JPEG12=ON', '-DWITH_LibLZMA=ON', '-DWITH_PYTHON=ON', '-DWITH_PYTHON3=OFF', '-DWITH_PNG=ON', '-DWITH_OpenSSL=ON', '-DENABLE_OZI=ON', '-DENABLE_NITF_RPFTOC_ECRGTOC=ON', '-DGDAL_ENABLE_GNM=ON', '-DWITH_SQLite3=ON', '-DWITH_PostgreSQL=ON']},
    {"url" : "lib_spatialite", "cmake_dir" : "cmake", "build" : ["win"], "args" : []},
    {"url" : "lib_freexl", "cmake_dir" : "cmake", "build" : ["win"], "args" : []},
    {"url" : "lib_spatialindex", "cmake_dir" : "cmake", "build" : ["win"], "args" : []},
    {"url" : "lib_qt4", "cmake_dir" : "cmake", "build" : ["mac", "win"], "args" : []},
>>>>>>> e0ae3a43
    {"url" : "postgis", "cmake_dir" : "cmake", "build" : [], "args" : []},
    {"url" : "googletest", "cmake_dir" : "cmake", "build" : [], "args" : []},
    {"url" : "lib_boost", "cmake_dir" : "cmake", "build" : [], "args" : []},
    {"url" : "lib_cgal", "cmake_dir" : "cmake", "build" : ["mac", "win"], "args" : []},
    {"url" : "lib_uv", "cmake_dir" : "cmake", "build" : [], "args" : []},
    {"url" : "lib_jpegturbo", "cmake_dir" : "cmake", "build" : [], "args" : []},
    {"url" : "lib_variant", "cmake_dir" : "cmake", "build" : [], "args" : []},
    {"url" : "lib_rapidjson", "cmake_dir" : "cmake", "build" : [], "args" : []},
    {"url" : "lib_nunicode", "cmake_dir" : "cmake", "build" : [], "args" : []},
    {"url" : "lib_geojsonvt", "cmake_dir" : "cmake", "build" : [], "args" : []},
    {"url" : "lib_opencad", "cmake_dir" : "cmake", "build" : [], "args" : []},
    {"url" : "lib_ecw", "cmake_dir" : "cmake", "build" : ["win"], "args" : []},
    {"url" : "lib_mrsid", "cmake_dir" : "cmake", "build" : ["win"], "args" : []},
    {"url" : "numpy", "cmake_dir" : "cmake", "build" : ["mac"], "args" : []},
]

args = {}
organize_file = 'folders.csv'
install_dir = 'inst'

class bcolors:
    HEADER = '\033[95m'
    OKBLUE = '\033[94m'
    OKGREEN = '\033[92m'
    OKGRAY = '\033[0;37m'
    WARNING = '\033[93m'
    FAIL = '\033[91m'
    ENDC = '\033[0m'
    BOLD = '\033[1m'
    UNDERLINE = '\033[4m'
    DGRAY='\033[1;30m'
    LRED='\033[1;31m'
    LGREEN='\033[1;32m'
    LYELLOW='\033[1;33m'
    LBLUE='\033[1;34m'
    LMAGENTA='\033[1;35m'
    LCYAN='\033[1;36m'
    WHITE='\033[1;37m'

#print bcolors.WARNING + "Warning: No active frommets remain. Continue?" + bcolors.ENDC

def parse_arguments():
    global args

    parser = argparse.ArgumentParser(description='NextGIS Borsch tools.')
    parser.add_argument('-v', '--version', action='version', version='NextGIS Borsch tools version 1.0')

    subparsers = parser.add_subparsers(help='command help', dest='command')
    parser_git = subparsers.add_parser('git')
    parser_git.add_argument('--clone', dest='clone', action='store_true', help='clone all repositories')
    parser_git.add_argument('--pull', dest='pull', action='store_true', help='update all repositories')
    parser_git.add_argument('--status', dest='status', action='store_true', help='print status of repositories')
    parser_git.add_argument('--push', dest='push', action='store_true', help='send changes to server')
    parser_git.add_argument('--commit', dest='message', help='commit changes in repositories')

    parser_make = subparsers.add_parser('make')
    parser_make.add_argument('--only', dest='only_repos', default=None, help='the names of the packages separated by comma')

    parser_organize = subparsers.add_parser('organize')
    parser_organize.add_argument('--src', dest='src', required=True, help='original sources folder')
    parser_organize.add_argument('--dst_name', dest='dst_name', required=True, choices=['qgis', 'lib_gdal'], help='destination folder name')

    args = parser.parse_args()

def run(args):
    print 'calling ' + string.join(args)
    try:
        subprocess.check_call(args)
        return True
    except subprocess.CalledProcessError, e:
        return False

def color_print(text, bold, color):
    if sys.platform == 'win32':
        print text
    else:
        out_text = ''
        if bold:
            out_text += bcolors.BOLD
        if color == 'GREEN':
            out_text += bcolors.OKGREEN
        elif color == 'LGREEN':
            out_text += bcolors.LGREEN
        elif color == 'LYELLOW':
            out_text += bcolors.LYELLOW
        elif color == 'LMAGENTA':
            out_text += bcolors.LMAGENTA
        elif color == 'LCYAN':
            out_text += bcolors.LCYAN
        elif color == 'LRED':
            out_text += bcolors.LRED
        elif color == 'LBLUE':
            out_text += bcolors.LBLUE
        elif color == 'DGRAY':
            out_text += bcolors.DGRAY
        elif color == 'OKGRAY':
            out_text += bcolors.OKGRAY
        else:
            out_text += bcolors.OKGRAY
        out_text += text + bcolors.ENDC
        print out_text

def git_clone():
    os.chdir(os.path.join(os.getcwd(), os.pardir, os.pardir))
    for repository in repositories:
        print color_print('clone ' + repository['url'], True, 'LCYAN')
        run(('git', 'clone', '--depth', '1', 'git@github.com:nextgis-borsch/' + repository['url'] + '.git'))

def git_status():
    os.chdir(os.path.join(os.getcwd(), os.pardir, os.pardir))
    for repository in repositories:
        print color_print('status ' + repository['url'], True, 'LGREEN')
        os.chdir(repository['url'])
        run(('git', 'status'))
        os.chdir(os.path.join(os.getcwd(), os.pardir))

def git_pull():
    os.chdir(os.path.join(os.getcwd(), os.pardir, os.pardir))
    for repository in repositories:
        print color_print('pull ' + repository['url'], True, 'LYELLOW')
        os.chdir(repository['url'])
        if run(('git', 'pull')):
            color_print('All is OK', True, 'LMAGENTA')
        os.chdir(os.path.join(os.getcwd(), os.pardir))

def git_push():
    os.chdir(os.path.join(os.getcwd(), os.pardir, os.pardir))
    for repository in repositories:
        print color_print('push ' + repository['url'], True, 'LCYAN')
        os.chdir(repository['url'])
        if run(('git', 'push')):
            color_print('All is OK', True, 'LMAGENTA')
        os.chdir(os.path.join(os.getcwd(), os.pardir))

def git_commit(message):
    os.chdir(os.path.join(os.getcwd(), os.pardir, os.pardir))
    for repository in repositories:
        print color_print('commit to ' + repository['url'] + ' with message: ' + message, True, 'LCYAN')
        os.chdir(repository['url'])
        if run(('git', 'commit', '-a', '-m', message)):
            color_print('All is OK', True, 'LMAGENTA')
        os.chdir(os.path.join(os.getcwd(), os.pardir))

def make_package(repositories):
    os.chdir(os.path.join(os.getcwd(), os.pardir, os.pardir))
    repo_root = os.getcwd()
    
    for repository in repositories:
        run_args = ['cmake']
        check_os = ''
        run_args.append('-DSUPPRESS_VERBOSE_OUTPUT=ON')
        build_args = ''
        if sys.platform == 'darwin':
            check_os = 'mac'
            run_args.append('-DOSX_FRAMEWORK=ON')
            run_args.append('-DREGISTER_PACKAGE=ON')
            build_args = '-j' + str(multiprocessing.cpu_count())
        elif sys.platform == 'win32':
            run_args.append('-DREGISTER_PACKAGE=ON')
            run_args.append('-DBUILD_SHARED_LIBS=TRUE')
            check_os = 'win'
        else:
            check_os = 'nix'

        if check_os in repository['build']:
            print color_print('make ' + repository['url'], True, 'LRED')
            repo_dir = os.path.join(repo_root, repository['url'])
            repo_build_dir = os.path.join(repo_dir, 'build')
            repo_inst_dir = os.path.join(repo_dir, install_dir)
            run_args.append('-DCMAKE_INSTALL_PREFIX=' + repo_inst_dir)
            if not os.path.exists(repo_build_dir):
                os.makedirs(repo_build_dir)
            if not os.path.exists(repo_inst_dir):
                os.makedirs(repo_inst_dir)
            os.chdir(repo_build_dir)
            for repo_build_arg in repository['args']:
                run_args.append(repo_build_arg)
            run_args.append('..')
            print color_print('configure ' + repository['url'], False, 'LBLUE')
            if run((run_args)):
                print color_print('build ' + repository['url'], False, 'LBLUE')
                if run(('cmake', '--build', '.', '--config', 'release', '--', build_args)):
                    print color_print('install ' + repository['url'], False, 'LBLUE')
                    run(('cmake', '--build', '.', '--config', 'release', '--target', 'install'))

            # Special case to build JPEG12 package
            if  repository['url'] == 'lib_jpeg':
                print color_print('Special case for ' + repository['url'] + '12', False, 'LBLUE')
                print color_print('make ' + repository['url'] + '12', True, 'LRED')
                repo_build_dir = os.path.join(repo_dir, 'build12')
                if not os.path.exists(repo_build_dir):
                    os.makedirs(repo_build_dir)
                run_args.insert(5, '-DBUILD_JPEG_12=ON')
                if not os.path.exists(repo_build_dir):
                    os.makedirs(repo_build_dir)
                os.chdir(repo_build_dir)
                if run((run_args)):
                    if run(('cmake', '--build', '.', '--config', 'release', '--', build_args)):
                        run(('cmake', '--build', '.', '--config', 'release', '--target', 'install'))

        os.chdir(repo_root)

def read_mappings(csv_path):
    fieldnames_data = ('old','new','action','ext2keep')
    f_csv = open(csv_path)
    csvreader = csv.DictReader(f_csv, fieldnames=fieldnames_data)

    return csvreader

def copy_dir(src, dest, exts):
    if not os.path.exists(dest):
        os.makedirs(dest)

    files = glob.glob(src + "/*")
    for f in files:
        if not os.path.isdir(f):
            file_name = os.path.basename(f)
            if '*' in exts or file_name in exts: # Check file name or if * mask
                shutil.copy(f, dest)
            else:
                file_extension = os.path.splitext(f)[1].replace('.','') # Check extension
                if file_extension != '' and file_extension in exts:
                    shutil.copy(f, dest)

def organize_sources(dst_name):
    os.chdir(os.path.join(os.getcwd(), os.pardir, os.pardir))
    repo_root = os.getcwd()
    dst_path = os.path.join(repo_root, dst_name)
    if not os.path.exists(dst_path):
        exit('Destination path ' + dst_path + ' not exists')
    organize_file_path = os.path.join(dst_path, 'opt', organize_file)
    if not os.path.exists(organize_file_path):
        exit('Organize file ' + organize_file_path + ' not exists')

    sources_dir = args.src
    if not os.path.exists(sources_dir):
        exit('Source path ' + sources_dir + ' not exists')

    mappings = read_mappings(organize_file_path)

    for row in mappings:
        action = row['action']
        exts = row['ext2keep']
        if exts is not None:
            exts = exts.split(',')

        if row['old'] is None or row['old'] == '':
            from_folder = sources_dir
        else:
            from_folder = os.path.join(sources_dir, row['old'])

        if row['new'] is None or row['new'] == '':
            to_folder = dst_path
        else:
            to_folder = os.path.join(dst_path, row['new'])

        if os.path.exists(from_folder):
            if action == 'skip':
                color_print(from_folder + ' ... skip', False, 'LBLUE' )
                continue
            else:
                copy_dir(from_folder, to_folder, exts)
                color_print(from_folder + ' ... processed', False, 'LYELLOW' )

parse_arguments()
if args.command == 'git':
    if args.status:
        git_status()
    if args.pull:
        git_pull()
    if args.push:
        git_push()
    if args.clone:
        git_clone()
    if args.message is not None and args.message != '':
        git_commit(args.message)
elif args.command == 'make':
    if args.only_repos is not None:
        repositories = [repo for repo in repositories if repo['url'] in args.only_repos.split()]
    make_package(repositories)
elif args.command == 'organize':
    organize_sources(args.dst_name)
else:
    exit('Unsupported command')<|MERGE_RESOLUTION|>--- conflicted
+++ resolved
@@ -41,17 +41,6 @@
     {"url" : "lib_geotiff", "cmake_dir" : "cmake", "build" : ["mac", "win"], "args" : ['-DWITH_ZLIB=ON', '-DWITH_JPEG=ON']},
     {"url" : "lib_pq", "cmake_dir" : "cmake", "build" : ["mac", "win"], "args" : []},
     {"url" : "tests", "cmake_dir" : "cmake", "build" : [], "args" : []},
-<<<<<<< HEAD
-    {"url" : "lib_xml2", "cmake_dir" : "cmake", "build" : [], "args" : []},
-    {"url" : "lib_sqlite", "cmake_dir" : "cmake", "build" : ["mac"], "args" : []},
-    {"url" : "lib_hdfeos2", "cmake_dir" : "cmake", "build" : [], "args" : []},
-    {"url" : "lib_gdal", "cmake_dir" : "cmake", "build" : ["mac"], "args" : ['-DWITH_EXPAT=ON', '-DWITH_GeoTIFF=ON', '-DWITH_ICONV=ON', '-DWITH_JSONC=ON', '-DWITH_LibXml2=ON', '-DWITH_TIFF=ON', '-DWITH_ZLIB=ON', '-DWITH_JBIG=ON', '-DWITH_JPEG=ON', '-DWITH_JPEG12=ON', '-DWITH_LibLZMA=ON', '-DWITH_PYTHON=ON', '-DWITH_PYTHON3=OFF', '-DWITH_PNG=ON', '-DWITH_OpenSSL=ON', '-DENABLE_OZI=ON', '-DENABLE_NITF_RPFTOC_ECRGTOC=ON', '-DGDAL_ENABLE_GNM=ON', '-DWITH_SQLite3=ON', '-DWITH_PostgreSQL=ON']},
-    {"url" : "lib_spatialite", "cmake_dir" : "cmake", "build" : [], "args" : []},
-    {"url" : "lib_freexl", "cmake_dir" : "cmake", "build" : [], "args" : []},
-    {"url" : "lib_spatialindex", "cmake_dir" : "cmake", "build" : [], "args" : []},
-    {"url" : "lib_qt4", "cmake_dir" : "cmake", "build" : ["mac"], "args" : []},
-    {"url" : "lib_qca", "cmake_dir" : "cmake", "build" : ["mac"], "args" : ['-DBUILD_TESTS=OFF', '-DQT4_BUILD=ON']},
-=======
     {"url" : "lib_xml2", "cmake_dir" : "cmake", "build" : ["win"], "args" : []},
     {"url" : "lib_sqlite", "cmake_dir" : "cmake", "build" : ["mac", "win"], "args" : []},
     {"url" : "lib_hdfeos2", "cmake_dir" : "cmake", "build" : ["win"], "args" : []},
@@ -60,7 +49,7 @@
     {"url" : "lib_freexl", "cmake_dir" : "cmake", "build" : ["win"], "args" : []},
     {"url" : "lib_spatialindex", "cmake_dir" : "cmake", "build" : ["win"], "args" : []},
     {"url" : "lib_qt4", "cmake_dir" : "cmake", "build" : ["mac", "win"], "args" : []},
->>>>>>> e0ae3a43
+    {"url" : "lib_qca", "cmake_dir" : "cmake", "build" : ["mac"], "args" : ['-DBUILD_TESTS=OFF', '-DQT4_BUILD=ON']},
     {"url" : "postgis", "cmake_dir" : "cmake", "build" : [], "args" : []},
     {"url" : "googletest", "cmake_dir" : "cmake", "build" : [], "args" : []},
     {"url" : "lib_boost", "cmake_dir" : "cmake", "build" : [], "args" : []},
@@ -207,7 +196,7 @@
 def make_package(repositories):
     os.chdir(os.path.join(os.getcwd(), os.pardir, os.pardir))
     repo_root = os.getcwd()
-    
+
     for repository in repositories:
         run_args = ['cmake']
         check_os = ''
